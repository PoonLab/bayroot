--- conflicted
+++ resolved
@@ -80,13 +80,8 @@
 #'                  the start of ART
 fit.bayroot <- function(treefile, csvfile, settings,
                         max.date=as.Date("2000-11-01"),  # ART at 10 mo
-<<<<<<< HEAD
                         #max.date=as.Date("2001-04-01"),  # ART at 15 mo
                         nstep=1e4, skip=10, pred.burnin=100, pred.thin=200) {
-=======
-                        #max.date=as.Date("2001-04-01"),
-                        nstep=1e4, skip=10, echo=F) {
->>>>>>> a546e2a4
   phy <- read.tree(treefile)
   
   # modify tip labels so they can be parsed as dates
@@ -102,17 +97,15 @@
   settings$censored <- phy$tip.label[grepl("^Latent", phy$tip.label)]
   params <- list(phy=phy, rate=0.1, origin=min(censored, na.rm=T)-1)
   
-  # 1000 samples
-<<<<<<< HEAD
-  t0 <- Sys.time()
-  chain <- bayroot(nstep=nstep, skip=skip, params=params, settings=settings)
-  t1 <- Sys.time()
-  print(t1-t0)
-=======
+  ## how long to process 1000 samples?
+  # t0 <- Sys.time()  
+  # chain <- bayroot(nstep=nstep, skip=skip, params=params, settings=settings)
+  # t1 <- Sys.time()
+  # print(t1-t0)
+
   chain <- bayroot(nstep=nstep, skip=skip, params=params, settings=settings, echo=echo)
->>>>>>> a546e2a4
-  
-  # 200 samplest0
+
+  # 200 samples
   pred.dates <- predict(chain, settings, max.date=max.date, 
                         burnin=pred.burnin, thin=pred.thin)
   
@@ -170,6 +163,7 @@
   data.frame(est=est[,2], lo95=est[,1], hi95=est[,3], div=rt$div[idx])
 }
 
+#' calculate error statistics
 rmse <- function(obj, true.vals) {
   sapply(1:length(true.vals), function(i) {
     pred <- dt2months(obj$pred.dates[[i]]$int.date)
@@ -178,8 +172,6 @@
     bias <- (mean(pred)-true.vals)^2
   })
 }
-<<<<<<< HEAD
-
 
 files <- Sys.glob("data/latent2.*.ft2.nwk")
 
@@ -269,6 +261,4 @@
 par(family='Palatino', mar=c(4,4,1,1))
 slopegraph(results$rtt, results$bayroot, names.arg=c('RTT', 'bayroot'), 
            colorize=T, type='l', ylab="Root mean square error", shim=0)
-dev.off()
-=======
->>>>>>> a546e2a4
+dev.off()